--- conflicted
+++ resolved
@@ -1,9 +1,5 @@
 module github.com/letmevibethatforyou/gox
 
-<<<<<<< HEAD
-go 1.24.5
+go 1.24
 
-require github.com/segmentio/ksuid v1.0.4 // indirect
-=======
-go 1.24
->>>>>>> 6da17272
+require github.com/segmentio/ksuid v1.0.4 // indirect